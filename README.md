--- conflicted
+++ resolved
@@ -1,9 +1,5 @@
 # Memory SDK 
-<<<<<<< HEAD
 An experimental SDK for using Letta agents for long-term memory and learning in a pluggable way. "Subconsious" Letta agents learn from data like conversational interactions, files, and other text content to generate *learned context* blocks that you can plug into your agent's system prompt - a form of "system prompt learning". 
-=======
-An experimental SDK for using Letta agents for context management in a pluggable way. "Subconsious" Letta agents learn from data like conversational interactions, files, and other text content to generate learned context blocks that you can plug into your agent's system prompt - a form of "system prompt learning". 
->>>>>>> 4a11d972
 ```
 +========================================+
 |         SYSTEM PROMPT                  |
@@ -19,17 +15,9 @@
 |  * ...                                 |
 +========================================+
 ```
-<<<<<<< HEAD
+
 ### Usage: Conversational Memory 
 You can save conversation histories using the Memory SDK, and later retrieve the learned context block to place into your system prompt. This allows your agents to have an evolving understand of the user. 
-=======
-You can use the Learned Context SDK directly, or user wrapper classes like the `ConversationalMemoryClient` specifically for conversational memory. 
-
-### Clients 
-### Conversational Memory 
-The `ConversationalMemoryClient` provides a simple interface for logging conversation history and retrieving user memory.
->>>>>>> 4a11d972
-
 **Example:** Create a basic OpenAI `gpt-4o-mini` chat agent with memory 
 ```python
 from openai import OpenAI
@@ -80,18 +68,12 @@
 Sarah introduced herself and asked the assistant to tell about itself. The assistant provided a brief self-description and offered further help.
 </conversation_summary>
 
-<<<<<<< HEAD
 <human description="Details about the human user you are speaking to.">
 Name: Sarah
 Interests: Likes cats (2025-09-03)
 </human>
 ```
 You can customize the prompt format by getting the raw summary or user block string with `prompt_formatted=False`.
-=======
-#### Knowledge Base Memory 
-The `KnowledgeBaseMemoryClient` provides a simple interface for creating subconsious agents that can learn from files or other text content. 
-(TODO) 
->>>>>>> 4a11d972
 
 ## Roadmap 
 - [ ] Learning from files
